"""
This file contains the ShapedAxis class, which is to be re-used in your code.

Run the file directly to test the class out with a Zaber Device.
"""

# pylint: disable=too-many-arguments

import numpy as np
from zaber_motion import Units
from zaber_motion.ascii import Axis, Lockstep
from zero_vibration_shaper import ZeroVibrationShaper
from plant import Plant
from axis_lockstep_helper import AxisLockstep


class ShapedAxis:
    """A Zaber device axis that performs moves with input shaping vibration reduction theory."""

    def __init__(
        self,
        zaber_axis: Axis | Lockstep,
        plant: Plant,
    ) -> None:
        """
        Initialize the class for the specified axis.

        :param zaber_axis: The Zaber Motion Axis or Lockstep object
        :param plant: The Plant instance defining the system that the shaper is targeting.
        """
        self._axis_lockstep = AxisLockstep(zaber_axis)
        self.shaper = ZeroVibrationShaper(plant)

        self._max_speed_limit = -1.0

        # Grab the current deceleration so we can reset it back to this value later if we want.
        self._original_deceleration = self._axis_lockstep.settings.get_all(
            "motion.decelonly", Units.NATIVE
        )

        # Set the speed limit to the device's current maxspeed so it will never be exceeded
        self.reset_max_speed_limit()

    @property
    def axis(self) -> Axis | Lockstep:
        # Return Axis or Lockstep instance from hidden AxisLockstep class
        return self._axis_lockstep.axis

    def is_homed(self) -> bool:
        """Check if all axes in lockstep group are homed."""
        return self._axis_lockstep.is_homed()

    def get_max_speed_limit(self, unit: Units = Units.NATIVE) -> float:
        """
        Get the current velocity limit for which shaped moves will not exceed.

        :param unit: The value will be returned in these units.
        :return: The velocity limit.
        """
        return self._axis_lockstep.settings.convert_from_native_units(
            "maxspeed", self._max_speed_limit, unit
        )

    def set_max_speed_limit(self, value: float, unit: Units = Units.NATIVE) -> None:
        """
        Set the velocity limit for which shaped moves will not exceed.

        :param value: The velocity limit.
        :param unit: The units of the velocity limit value.
        """
        self._max_speed_limit = self._axis_lockstep.settings.convert_to_native_units(
            "maxspeed", value, unit
        )

    def reset_max_speed_limit(self) -> None:
        """Reset the velocity limit for shaped moves to the device's existing maxspeed setting."""
        self.set_max_speed_limit(self._axis_lockstep.settings.get("maxspeed"))

    def reset_deceleration(self) -> None:
        """Reset the trajectory deceleration to the value stored when the class was created."""
        self._axis_lockstep.settings.set(
            "motion.decelonly", self._original_deceleration, Units.NATIVE
        )

    def move_relative(
        self,
        position: float,
        unit: Units = Units.NATIVE,
        wait_until_idle: bool = True,
        acceleration: float = 0,
        acceleration_unit: Units = Units.NATIVE,
    ) -> None:
        """
        Input-shaped relative move for the target resonant frequency and damping ratio.

        :param position: The amount to move.
        :param unit: The units for the position value.
        :param wait_until_idle: If true the command will hang until the device reaches idle state.
        :param acceleration: The acceleration for the move.
        :param acceleration_unit: The units for the acceleration value.
        """
        # Convert all to values to the same units
        position_native = self._axis_lockstep.settings.convert_to_native_units(
            "pos", position, unit
        )
        accel_native: float | list[float]
        accel_native = self._axis_lockstep.settings.convert_to_native_units(
            "accel", acceleration, acceleration_unit
        )

        if acceleration == 0:  # Get the acceleration if it wasn't specified
            accel_native = self._axis_lockstep.settings.get("accel", Units.NATIVE)

        position_mm = self._axis_lockstep.settings.convert_from_native_units(
            "pos", position_native, Units.LENGTH_MILLIMETRES
        )
        accel_mm = self._axis_lockstep.settings.convert_from_native_units(
            "accel", accel_native, Units.ACCELERATION_MILLIMETRES_PER_SECOND_SQUARED
        )

        # Apply the input shaping with all values of the same units
        deceleration_mm, max_speed_mm = self.shaper.shape_trapezoidal_motion(
            position_mm,
            accel_mm,
            self.get_max_speed_limit(Units.VELOCITY_MILLIMETRES_PER_SECOND),
        )

        # Check if the target deceleration is different from the current value
        deceleration_native = round(
            self._axis_lockstep.settings.convert_to_native_units(
                "accel", deceleration_mm, Units.ACCELERATION_MILLIMETRES_PER_SECOND_SQUARED
            )
        )

<<<<<<< HEAD
        if (
            self._axis_lockstep.settings.get("motion.decelonly", Units.NATIVE)
            != deceleration_native
        ):
            self._axis_lockstep.settings.set("motion.decelonly", deceleration_native, Units.NATIVE)
=======
        if isinstance(self.axis, Lockstep):
            if (
                min(self.get_setting_from_lockstep_axes("motion.decelonly", Units.NATIVE))
                != deceleration_native
            ):
                self.set_lockstep_axes_setting(
                    "motion.decelonly", [max(1, deceleration_native)], Units.NATIVE
                )
        else:
            if self.axis.settings.get("motion.decelonly", Units.NATIVE) != deceleration_native:
                self.axis.settings.set(
                    "motion.decelonly", max(1, deceleration_native), Units.NATIVE
                )
>>>>>>> e5243015

        # Perform the move
        self._axis_lockstep.axis.move_relative(
            position,
            unit,
            wait_until_idle,
            max_speed_mm,
            Units.VELOCITY_MILLIMETRES_PER_SECOND,
            accel_mm,
            Units.ACCELERATION_MILLIMETRES_PER_SECOND_SQUARED,
        )

    def move_absolute(
        self,
        position: float,
        unit: Units = Units.NATIVE,
        wait_until_idle: bool = True,
        acceleration: float = 0,
        acceleration_unit: Units = Units.NATIVE,
    ) -> None:
        """
        Input-shaped absolute move for the target resonant frequency and damping ratio.

        :param position: The position to move to.
        :param unit: The units for the position value.
        :param wait_until_idle: If true the command will hang until the device reaches idle state.
        :param acceleration: The acceleration for the move.
        :param acceleration_unit: The units for the acceleration value.
        """
        current_position = self._axis_lockstep.axis.get_position(unit)
        self.move_relative(
            position - current_position, unit, wait_until_idle, acceleration, acceleration_unit
        )

    def move_max(
        self,
        wait_until_idle: bool = True,
        acceleration: float = 0,
        acceleration_unit: Units = Units.NATIVE,
    ) -> None:
        """
        Input-shaped move to the max limit for the target resonant frequency and damping ratio.

        :param wait_until_idle: If true the command will hang until the device reaches idle state.
        :param acceleration: The acceleration for the move.
        :param acceleration_unit: The units for the acceleration value.
        """
        largest_possible_move = self._axis_lockstep.get_max_relative_move()
        self.move_relative(
            largest_possible_move, Units.NATIVE, wait_until_idle, acceleration, acceleration_unit
        )

    def move_min(
        self,
        wait_until_idle: bool = True,
        acceleration: float = 0,
        acceleration_unit: Units = Units.NATIVE,
    ) -> None:
        """
        Input-shaped move to the min limit for the target resonant frequency and damping ratio.

        :param wait_until_idle: If true the command will hang until the device reaches idle state.
        :param acceleration: The acceleration for the move.
        :param acceleration_unit: The units for the acceleration value.
        """
        largest_possible_move = self._axis_lockstep.get_min_relative_move()
        self.move_relative(
            largest_possible_move, Units.NATIVE, wait_until_idle, acceleration, acceleration_unit
        )<|MERGE_RESOLUTION|>--- conflicted
+++ resolved
@@ -132,27 +132,13 @@
             )
         )
 
-<<<<<<< HEAD
         if (
             self._axis_lockstep.settings.get("motion.decelonly", Units.NATIVE)
             != deceleration_native
         ):
-            self._axis_lockstep.settings.set("motion.decelonly", deceleration_native, Units.NATIVE)
-=======
-        if isinstance(self.axis, Lockstep):
-            if (
-                min(self.get_setting_from_lockstep_axes("motion.decelonly", Units.NATIVE))
-                != deceleration_native
-            ):
-                self.set_lockstep_axes_setting(
-                    "motion.decelonly", [max(1, deceleration_native)], Units.NATIVE
-                )
-        else:
-            if self.axis.settings.get("motion.decelonly", Units.NATIVE) != deceleration_native:
-                self.axis.settings.set(
-                    "motion.decelonly", max(1, deceleration_native), Units.NATIVE
-                )
->>>>>>> e5243015
+            self._axis_lockstep.settings.set(
+                "motion.decelonly", max(1, deceleration_native), Units.NATIVE
+            )
 
         # Perform the move
         self._axis_lockstep.axis.move_relative(
